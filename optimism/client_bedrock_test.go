--- conflicted
+++ resolved
@@ -13,6 +13,8 @@
 	"github.com/ethereum-optimism/optimism/l2geth/eth"
 	"github.com/ethereum-optimism/optimism/l2geth/params"
 	"github.com/ethereum-optimism/optimism/l2geth/rpc"
+	EthCommon "github.com/ethereum/go-ethereum/common"
+	EthTypes "github.com/ethereum/go-ethereum/core/types"
 	mocks "github.com/inphi/optimism-rosetta/mocks/optimism"
 	"github.com/stretchr/testify/mock"
 	"github.com/stretchr/testify/suite"
@@ -32,9 +34,9 @@
 type ClientBedrockTestSuite struct {
 	suite.Suite
 
-<<<<<<< HEAD
-	mockJSONRPC *mocks.JSONRPC
-	mockGraphQL *mocks.GraphQL
+	mockJSONRPC         *mocks.JSONRPC
+	mockGraphQL         *mocks.GraphQL
+	mockCurrencyFetcher *mocks.CurrencyFetcher
 }
 
 func TestClientBedrock(t *testing.T) {
@@ -44,31 +46,39 @@
 func (testSuite *ClientBedrockTestSuite) SetupTest() {
 	testSuite.mockJSONRPC = &mocks.JSONRPC{}
 	testSuite.mockGraphQL = &mocks.GraphQL{}
-}
-
-func (testSuite *ClientBedrockTestSuite) TestBedrock_BlockCurrent() {
-	cf, err := newERC20CurrencyFetcher(testSuite.mockJSONRPC)
-	testSuite.NoError(err)
+	testSuite.mockCurrencyFetcher = &mocks.CurrencyFetcher{}
+}
+
+// TestIsPreBedrock tests the [IsPreBedrock] function.
+func (testSuite *ClientBedrockTestSuite) TestIsPreBedrock() {
 	c := &Client{
 		c:               testSuite.mockJSONRPC,
 		g:               testSuite.mockGraphQL,
-		currencyFetcher: cf,
-=======
-	mockJSONRPC := &mocks.JSONRPC{}
-	mockGraphQL := &mocks.GraphQL{}
-	mockCurrencyFetcher := &mocks.CurrencyFetcher{}
-
-	c := &Client{
-		c:               mockJSONRPC,
-		g:               mockGraphQL,
-		currencyFetcher: mockCurrencyFetcher,
->>>>>>> 0fcdc04e
+		currencyFetcher: testSuite.mockCurrencyFetcher,
 		tc:              testBedrockTraceConfig,
 		p:               params.GoerliChainConfig,
 		traceSemaphore:  semaphore.NewWeighted(100),
 		filterTokens:    false,
 		bedrockBlock:    big.NewInt(5_003_318),
 	}
+	testSuite.True(c.IsPreBedrock(big.NewInt(5_003_317)))
+	testSuite.False(c.IsPreBedrock(big.NewInt(5_003_318)))
+}
+
+func (testSuite *ClientBedrockTestSuite) TestGetBedrockBlock() {
+	c := &Client{
+		c:               testSuite.mockJSONRPC,
+		g:               testSuite.mockGraphQL,
+		currencyFetcher: testSuite.mockCurrencyFetcher,
+		tc:              testBedrockTraceConfig,
+		p:               params.GoerliChainConfig,
+		traceSemaphore:  semaphore.NewWeighted(100),
+		filterTokens:    false,
+		bedrockBlock:    big.NewInt(5_003_318),
+	}
+
+	file, err := os.ReadFile("testdata/goerli_bedrock_block_5003318.json")
+	testSuite.NoError(err)
 
 	ctx := context.Background()
 	testSuite.mockJSONRPC.On(
@@ -83,14 +93,10 @@
 	).Run(
 		func(args mock.Arguments) {
 			r := args.Get(1).(*json.RawMessage)
-
-			file, err := os.ReadFile("testdata/goerli_bedrock_block_5003318.json")
-			testSuite.NoError(err)
-
 			*r = json.RawMessage(file)
 		},
 	).Once()
-	mockCurrencyFetcher.On(
+	testSuite.mockCurrencyFetcher.On(
 		"FetchCurrency",
 		ctx,
 		uint64(5003318),
@@ -103,6 +109,128 @@
 		nil,
 	).Once()
 
+	var convertBigInt = func(s string) *big.Int {
+		i, _ := new(big.Int).SetString(s, 0)
+		return i
+	}
+
+	var correctHeader *EthTypes.Header
+	var correctBlock *rpcBedrockBlock
+	testSuite.NoError(json.Unmarshal(file, &correctHeader))
+	testSuite.NoError(json.Unmarshal(file, &correctBlock))
+	expectedHeader := &EthTypes.Header{
+		ParentHash:  EthCommon.HexToHash("0x70a4f8a536e03c2bb46ceafeafabe4070c3ecf56039c70bc0b4a5584684f664a"),
+		UncleHash:   EthCommon.HexToHash("0x1dcc4de8dec75d7aab85b567b6ccd41ad312451b948a7413f0a142fd40d49347"),
+		Coinbase:    EthCommon.HexToAddress("0x4200000000000000000000000000000000000011"),
+		Root:        EthCommon.HexToHash("0x64fc9af5be01af062cfd137cf1f2cfd78dd28dac15b499b227fb0e7183da4769"),
+		TxHash:      EthCommon.HexToHash("0xada45aa72d8206747ec7a2dcbaed701b921389ca9b8275a516e6fac044f23357"),
+		ReceiptHash: EthCommon.HexToHash("0x7be5f73e807a2564853738e784008e499fd8498ce803d8c0b3a814c996840105"),
+		Bloom:       EthTypes.BytesToBloom(EthCommon.FromHex("0x000000000000000000000003001000000001100000002000000002000000001002108040000000000000020000000000000000000204000400000000002000080040210000000000000080084000000000000040000100000008000000000000100020000000002000000000200009000000000000000000000000100000002000204000080000000000000008000008000100000000a2000800020000000000020000000000000000000000000000000400000000000000408000000000000004000002000000000000000000024800000000000000004010010001000000000010200000005000008000040000000000000000000000000000000800800000")),
+		Difficulty:  correctHeader.Difficulty,
+		Number:      convertBigInt("0x4c5836"),
+		GasLimit:    convertBigInt("0x17d7840").Uint64(),
+		GasUsed:     convertBigInt("0x4a853").Uint64(),
+		Time:        convertBigInt("0x63dd1ad0").Uint64(),
+		Extra:       []byte{},
+		MixDigest:   EthCommon.HexToHash("0x11bca9946ac51ed6451e9182f41b3513d27839aad5e102aead7b1f7f5f55bbdf"),
+		Nonce:       EthTypes.BlockNonce{},
+		BaseFee:     big.NewInt(49),
+	}
+	testSuite.Equal(expectedHeader, correctHeader)
+	// expectedBlock := &rpcBedrockBlock{
+	// 	Hash: EthCommon.HexToHash("0x4503cbd671b3ca292e9f54998b2d566b705a32a178fc467f311c79b43e8e1774"),
+	// 	Transactions: []BedrockRPCTransaction{
+	// 		BedrockRPCTransaction{
+	// 			Tx:          &EthTypes.Transaction{},
+	// 			TxExtraInfo: TxExtraInfo{
+	// 				"0x4c5836",
+	// 				EthCommon.HexToHash("0x4503cbd671b3ca292e9f54998b2d566b705a32a178fc467f311c79b43e8e1774"),
+	// 				EthCommon.HexToAddress(""),
+	// 				EthCommon.HexToHash(""),
+	// 			},
+	// 		},
+	// 	},
+	// 	UncleHashes: []EthCommon.Hash{},
+	// }
+	// testSuite.Equal(expectedBlock, correctBlock)
+	expectedBlockHash := EthCommon.HexToHash("0x4503cbd671b3ca292e9f54998b2d566b705a32a178fc467f311c79b43e8e1774")
+	testSuite.Equal(expectedBlockHash, correctBlock.Hash)
+
+	// Fetch the latest block
+	header, block, err := c.getBedrockBlock(
+		ctx,
+		"eth_getBlockByNumber",
+		"latest",
+		true,
+	)
+	testSuite.Equal(correctBlock, block)
+	testSuite.Equal(correctHeader, header)
+	testSuite.NoError(err)
+}
+
+func (testSuite *ClientBedrockTestSuite) TestBedrockBlockCurrent() {
+	c := &Client{
+		c:               testSuite.mockJSONRPC,
+		g:               testSuite.mockGraphQL,
+		currencyFetcher: testSuite.mockCurrencyFetcher,
+		tc:              testBedrockTraceConfig,
+		p:               params.GoerliChainConfig,
+		traceSemaphore:  semaphore.NewWeighted(100),
+		filterTokens:    false,
+		bedrockBlock:    big.NewInt(5_003_318),
+	}
+
+	ctx := context.Background()
+	testSuite.mockJSONRPC.On(
+		"CallContext",
+		ctx,
+		mock.Anything,
+		"eth_getBlockByNumber",
+		"latest",
+		true,
+	).Return(
+		nil,
+	).Run(
+		func(args mock.Arguments) {
+			r := args.Get(1).(*json.RawMessage)
+
+			file, err := os.ReadFile("testdata/goerli_bedrock_block_5003318.json")
+			testSuite.NoError(err)
+
+			*r = json.RawMessage(file)
+		},
+	).Once()
+	testSuite.mockJSONRPC.On(
+		"CallContext",
+		ctx,
+		mock.Anything,
+		"eth_getBlockByNumber",
+		[]interface{}{"latest", true},
+	).Return(
+		nil,
+	).Run(
+		func(args mock.Arguments) {
+			r := args.Get(1).(*json.RawMessage)
+
+			file, err := os.ReadFile("testdata/goerli_bedrock_block_5003318.json")
+			testSuite.NoError(err)
+
+			*r = json.RawMessage(file)
+		},
+	).Once()
+	testSuite.mockCurrencyFetcher.On(
+		"FetchCurrency",
+		ctx,
+		uint64(5003318),
+		mock.Anything,
+	).Return(
+		&RosettaTypes.Currency{
+			Symbol:   "LINK",
+			Decimals: 18,
+			Metadata: map[string]interface{}{"token_address": "0xdc2CC710e42857672E7907CF474a69B63B93089f"}},
+		nil,
+	).Once()
+
 	tx1 := common.HexToHash("0x035437471437d2e61be662be806ea7a3603e37230e13f1c04e36e8ca891e9611")
 	tx2 := common.HexToHash("0x6103c9a945fabd69b2cfe25cd0f5c9ebe73b7f68f4fed2c68b2cfdd8429a6a88")
 
@@ -120,8 +248,8 @@
 		ctx,
 		nil,
 	)
+	testSuite.NoError(err)
 	testSuite.Equal(correct.Block, resp)
-	testSuite.NoError(err)
 }
 
 //nolint:unused
